--- conflicted
+++ resolved
@@ -191,13 +191,7 @@
       let nv = Pre_env.lookup_named_val id env in
       begin match force_lazy_val nv with
       | None ->
-<<<<<<< HEAD
-	 env.env_named_context |> Context.Named.lookup id |> NamedDecl.get_value |> fill_fv_cache nv id val_of_named idfun
-=======
-         let open Context.Named in
-         let open Declaration in
-	 env.env_named_context.env_named_ctx |> lookup id |> get_value |> fill_fv_cache nv id val_of_named idfun
->>>>>>> 8114da3b
+	 env |> Pre_env.lookup_named id |> NamedDecl.get_value |> fill_fv_cache nv id val_of_named idfun
       | Some (v, _) -> v
       end
   | FVrel i ->
