(************************************************************************)
(*  v      *   The Coq Proof Assistant  /  The Coq Development Team     *)
(* <O___,, *   INRIA - CNRS - LIX - LRI - PPS - Copyright 1999-2016     *)
(*   \VV/  **************************************************************)
(*    //   *      This file is distributed under the terms of the       *)
(*         *       GNU Lesser General Public License Version 2.1        *)
(************************************************************************)

open Vernacexpr

(** Mapping of grammar productions to camlp4 actions. *)

(** This is the part specific to vernac extensions.
    For the Coq-level Notation and Tactic Notation, see Egramcoq. *)

type 's grammar_prod_item =
  | GramTerminal of string
<<<<<<< HEAD
  | GramNonTerminal : ('a Genarg.raw_abstract_argument_type *
      ('s, 'a) Extend.symbol) Loc.located -> 's grammar_prod_item
=======
  | GramNonTerminal : Loc.t * 'a Genarg.raw_abstract_argument_type option *
      ('s, 'a) Extend.symbol -> 's grammar_prod_item
>>>>>>> 28f8da94

val extend_vernac_command_grammar :
  Vernacexpr.extend_name -> vernac_expr Pcoq.Gram.entry option ->
    vernac_expr grammar_prod_item list -> unit

val get_extend_vernac_rule : Vernacexpr.extend_name -> vernac_expr grammar_prod_item list

(** Utility function reused in Egramcoq : *)

val make_rule :
  (Loc.t -> Genarg.raw_generic_argument list -> 'a) ->
  'a grammar_prod_item list -> 'a Extend.production_rule<|MERGE_RESOLUTION|>--- conflicted
+++ resolved
@@ -15,13 +15,8 @@
 
 type 's grammar_prod_item =
   | GramTerminal of string
-<<<<<<< HEAD
-  | GramNonTerminal : ('a Genarg.raw_abstract_argument_type *
+  | GramNonTerminal : ('a Genarg.raw_abstract_argument_type option *
       ('s, 'a) Extend.symbol) Loc.located -> 's grammar_prod_item
-=======
-  | GramNonTerminal : Loc.t * 'a Genarg.raw_abstract_argument_type option *
-      ('s, 'a) Extend.symbol -> 's grammar_prod_item
->>>>>>> 28f8da94
 
 val extend_vernac_command_grammar :
   Vernacexpr.extend_name -> vernac_expr Pcoq.Gram.entry option ->
