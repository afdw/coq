--- conflicted
+++ resolved
@@ -502,15 +502,12 @@
         Flags.async_proofs_worker_priority := get_priority opt (next ())
     |"-async-proofs-private-flags" ->
         Flags.async_proofs_private_flags := Some (next ());
-<<<<<<< HEAD
     |"-async-proofs-tactic-error-resilience" ->
         Flags.async_proofs_tac_error_resilience := get_error_resilience opt (next ())
     |"-async-proofs-command-error-resilience" ->
         Flags.async_proofs_cmd_error_resilience := get_bool opt (next ())
-=======
     |"-async-proofs-delegation-threshold" ->
         Flags.async_proofs_delegation_threshold:= get_float opt (next ())
->>>>>>> d46e4bc6
     |"-worker-id" -> set_worker_id opt (next ())
     |"-compat" -> let v = get_compat_version (next ()) in Flags.compat_version := v; add_compat_require v
     |"-compile" -> add_compile false (next ())
